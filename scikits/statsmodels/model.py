import numpy as np
from scipy.stats import t, norm
from scipy import optimize, derivative
from tools import recipr
from contrast import ContrastResults

class Model(object):
    """
    A (predictive) statistical model. The class Model itself is not to be used.

    Model lays out the methods expected of any subclass.

    Parameters
    ----------
    endog : array-like
        Endogenous response variable.
    exog : array-like
        Exogenous design.

    Methods
    -------
    fit
        Call a models fit method
    predict
        Return fitted response values for a model.  If the model has

    Notes
    -----
    `endog` and `exog` are references to any data provided.  So if the data is
    already stored in numpy arrays and it is changed then `endog` and `exog`
    will change as well.
    """

    _results = None

    def __init__(self, endog, exog=None):
<<<<<<< HEAD
        self.endog = np.asarray(endog)
        self.exog = np.atleast_2d(np.asarray(exog)) # 2d so that pinv works for 1d
        #if not hasattr(self, 'nobs'):
=======
        endog = np.asarray(endog)
        endog = np.squeeze(endog) # for consistent outputs if endog is (n,1)
        exog = np.asarray(exog)
        if exog.ndim == 1:
            exog = exog[:,None]
        if endog.shape[0] != exog.shape[0]:
            raise ValueError, "endog and exog matrices are not aligned."
        self.endog = endog
        self.exog = exog
>>>>>>> 0c6ab234
        self.nobs = float(self.endog.shape[0])

    def fit(self):
        """
        Fit a model to data.
        """
        raise NotImplementedError

    def predict(self, design):
        """
        After a model has been fit predict returns the fitted values.  If
        the model has not been fit, then fit is called.
        """
        raise NotImplementedErrror

class LikelihoodModel(Model):
    """
    Likelihood model is a subclass of Model.
    """

    def __init__(self, endog, exog=None):
        super(LikelihoodModel, self).__init__(endog, exog)
        self.initialize()

    def _initialize(self):
        """
        Initialize (possibly re-initialize) a Model instance. For
        instance, the design matrix of a linear model may change
        and some things must be recomputed.
        """
        pass
#TODO: if the intent is to re-initialize the model with new data then
# this method needs to take inputs...

    def loglike(self, params):
        """
        Log-likelihood of model.
        """
        raise NotImplementedError

    def score(self, params):
        """
        Score function of model.

        The gradient of logL with respect to params.
        """
        return derivative(self.loglike, params, dx=1e-04, n=1, order=3)

    def information(self, params):
        """
        Fisher information function of model = - Hessian of logL with respect
        to params.
        """
        raise NotImplementedError

#TODO: newton's method is not correctly implemented yet
    def fit(self, params, method='newton'):
        if method is 'newton':
            results = self.newton(params)
        else:
            raise ValueError("Unknown fit method.")
        self._results = results

#FIXME: change name to mle?
#FIXME: This does not work as implemented
#FIXME: Params should be a first guess on the params
#       so supplied or default guess?
    def newton(self, params):
        #JP this is not newton, it's fmin
# tried fmin, fmin_ncg, fmin_powell
# converges to wrong estimates
        # is this used anywhere
        # results should be attached to self
        f = lambda params: -self.loglike(params)
        score = lambda params: -self.score(params)
#        xopt, fopt, iter, funcalls, warnflag =\
#          optimize.fmin(f, params, full_output=True)
#        xopt, fopt, fcalls, gcalls, hcalls, warnflag = \
#                optimize.fmin_ncg(f, params, score)
        converge = not warnflag
        extras = dict(iter=iter, evaluations=funcalls, converge=converge)
#        return LikelihoodModelResults(self, params, llf=fopt, **extras)
        return LikelihoodModelResults(self, xopt)


class Results(object):
    """
    Class to contain model results
    """
    def __init__(self, model, params, **kwd):
        """
        Parameters
        ----------
        model : class instance
            the previously specified model instance
        params : array
            parameter estimates from the fit model
        """
        self.__dict__.update(kwd)
        self.initialize(model, params, **kwd)

    def initialize(self, model, params, **kwd):
        self.params = params
        self.model = model
#TODO: public method?

class LikelihoodModelResults(Results):
    """ Class to contain results from likelihood models """
    def __init__(self, model, params, normalized_cov_params=None, scale=1.):
        """
        Parameters
        -----------
        params : 1d array_like
            parameter estimates from estimated model
        normalized_cov_params : 2d array
           Normalized (before scaling) covariance of params
            normalized_cov_paramss is also known as the hat matrix or H
            (Semiparametric regression, Ruppert, Wand, Carroll; CUP 2003)
        scale : float
            For (some subset of models) scale will typically be the
            mean square error from the estimated model (sigma^2)

        Notes
        --------
        The covariance of params is given by scale times
        normalized_cov_params
        """
        super(LikelihoodModelResults, self).__init__(model, params)
        self.normalized_cov_params = normalized_cov_params
        self.scale = scale

    def normalized_cov_params(self):
        raise NotImplementedError

    def t(self, column=None):
        """
        Return the t-statistic for a given parameter estimate.

        Parameters
        ----------
        column : array-like
            The columns for which you would like the t-value.
            Note that this uses Python's indexing conventions.

        See also
        ---------
        Use t_test for more complicated t-statistics.

        Examples
        --------
        >>> import scikits.statsmodels as sm
        >>> data = sm.datasets.longley.Load()
        >>> data.exog = sm.add_constant(data.exog)
        >>> results = sm.OLS(data.endog, data.exog).fit()
        >>> results.t()
        array([ 0.17737603, -1.06951632, -4.13642736, -4.82198531, -0.22605114,
        4.01588981, -3.91080292])
        >>> results.t([1,2,4])
        array([-1.06951632, -4.13642736, -0.22605114])
        >>> import numpy as np
        >>> results.t(np.array([1,2,4]))
        array([-1.06951632, -4.13642736, -0.22605114])

        """

        if self.normalized_cov_params is None:
            raise ValueError, 'need covariance of parameters for computing T\
 statistics'

        if column is None:
            column = range(self.params.shape[0])

        column = np.asarray(column)
        _params = self.params[column]
        _cov = self.cov_params(column=column)
        if _cov.ndim == 2:
            _cov = np.diag(_cov)
        _t = _params * recipr(np.sqrt(_cov))
        return _t


    def cov_params(self, r_matrix=None, column=None, scale=None, other=None):
        """
        Returns the variance/covariance matrix.

        The variance/covariance matrix can be of a linear contrast
        of the estimates of params or all params multiplied by scale which
        will usually be an estimate of sigma^2.  Scale is assumed to be
        a scalar.

        Parameters
        -----------
        r_matrix : array-like
            Can be 1d, or 2d.  Can be used alone or with other.
        column :  array-like, optional
            Must be used on its own.  Can be 0d or 1d see below.
        scale : float, optional
            Can be specified or not.  Default is None, which means that
            the scale argument is taken from the model.
        other : array-like, optional
            Can be used when r_matrix is specified.

        Returns
        -------
        (The below are assumed to be in matrix notation.)

        cov : ndarray

        If no argument is specified returns the covariance matrix of a model
        (scale)*(X.T X)^(-1)

        If contrast is specified it pre and post-multiplies as follows
        (scale) * r_matrix (X.T X)^(-1) r_matrix.T

        If contrast and other are specified returns
        (scale) * r_matrix (X.T X)^(-1) other.T

        If column is specified returns
        (scale) * (X.T X)^(-1)[column,column] if column is 0d

        OR

        (scale) * (X.T X)^(-1)[column][:,column] if column is 1d

        """
        if self.normalized_cov_params is None:
            raise ValueError, 'need covariance of parameters for computing \
(unnormalized) covariances'
        if column is not None and (r_matrix is not None or other is not None):
            raise ValueError, 'Column should be specified without other \
arguments.'
        if other is not None and r_matrix is None:
            raise ValueError, 'other can only be specified with r_matrix'
        if scale is None:
            scale = self.scale
        if column is not None:
            column = np.asarray(column)
            if column.shape == ():
                return self.normalized_cov_params[column, column] * scale
            else:
                return self.normalized_cov_params[column][:,column] * scale
        elif r_matrix is not None:
            r_matrix = np.asarray(r_matrix)
            if r_matrix.shape == ():
                raise ValueError, "r_matrix should be 1d or 2d"
            if other is None:
                other = r_matrix
            else:
                other = np.asarray(other)
            tmp = np.dot(r_matrix, np.dot(self.normalized_cov_params,
                np.transpose(other)))
            return tmp * scale
        if r_matrix is None and column is None:
            return self.normalized_cov_params * scale

#TODO: make sure this works as needed for GLMs
    def t_test(self, r_matrix, scale=None):
        """
        Compute a tcontrast/t-test for a row vector array.

        Parameters
        ----------
        r_matrix : array-like
            A length p row vector specifying the linear restrictions.
        scale : float, optional
            An optional `scale` to use.  Default is the scale specified
            by the model fit.

        scale : scalar

        Examples
        --------
        >>> import numpy as np
        >>> import scikits.statsmodels as sm
        >>> data = sm.datasets.longley.Load()
        >>> data.exog = sm.add_constant(data.exog)
        >>> results = sm.OLS(data.endog, data.exog).fit()
        >>> r = np.zeros_like(results.params)
        >>> r[4:6] = [1,-1]
        >>> print r
        [ 0.  0.  0.  0.  1. -1.  0.]

        r tests that the coefficients on the 5th and 6th independent
        variable are the same.

        >>>T_Test = results.t_test(r)
        >>>print T_test
        <T contrast: effect=-1829.2025687192481, sd=455.39079425193762, t=-4.0167754636411717, p=0.0015163772380899498, df_denom=9>
        >>> T_test.effect
        -1829.2025687192481
        >>> T_test.sd
        455.39079425193762
        >>> T_test.t
        -4.0167754636411717
        >>> T_test.p
        0.0015163772380899498

        See also
        ---------
        t : method to get simpler t values
        f_test : for f tests

        """
        r_matrix = np.squeeze(np.asarray(r_matrix))

        if self.normalized_cov_params is None:
            raise ValueError, 'Need covariance of parameters for computing \
T statistics'
        if r_matrix.ndim == 1:
            if r_matrix.shape[0] != self.params.shape[0]:
                raise ValueError, 'r_matrix and params are not aligned'
        elif r_matrix.ndim >1:
            if r_matrix.shape[1] != self.params.shape[0]:
                raise ValueError, 'r_matrix and params are not aligned'

        _t = _sd = None

        _effect = np.dot(r_matrix, self.params)
        _sd = np.sqrt(self.cov_params(r_matrix=r_matrix))
        if _sd.ndim > 1:
            _sd = np.diag(_sd)
        _t = _effect * recipr(_sd)
        return ContrastResults(effect=_effect, t=_t, sd=_sd,
                df_denom=self.model.df_resid)

#TODO: untested for GLMs?
    def f_test(self, r_matrix, scale=1.0, invcov=None):
        """
        Compute an Fcontrast/F-test for a contrast matrix.

        Here, matrix `r_matrix` is assumed to be non-singular. More precisely,

        r_matrix (pX pX.T) r_matrix.T

        is assumed invertible. Here, pX is the generalized inverse of the
        design matrix of the model. There can be problems in non-OLS models
        where the rank of the covariance of the noise is not full.

        Parameters
        -----------
        r_matrix : array-like
            q x p array where q is the number of restrictions to test and
            p is the number of regressors in the full model fit.
            If q is 1 then f_test(r_matrix).fvalue is equivalent to
            the square of t_test(r_matrix).t
        scale : float, optional
            Default is 1.0 for no scaling.
        invcov : array-like, optional
            A qxq matrix to specify an inverse covariance
            matrix based on a restrictions matrix.

        Examples
        --------
        >>> import numpy as np
        >>> import scikits.statsmodels as sm
        >>> data = sm.datasets.longley.Load()
        >>> data.exog = sm.add_constant(data.exog)
        >>> results = sm.OLS(data.endog, data.exog).fit()
        >>> A = np.identity(len(results.params))
        >>> A = A[:-1,:]

        This tests that each coefficient is jointly statistically
        significantly different from zero.

        >>> print results.f_test(A)
        <F contrast: F=330.28533923463488, p=4.98403052872e-10, df_denom=9, df_num=6>

        Compare this to

        >>> results.F
        330.2853392346658
        >>> results.F_p
        4.98403096572e-10

        >>> B = np.array(([0,1,-1,0,0,0,0],[0,0,0,0,1,-1,0]))

        This tests that the coefficient on the 2nd and 3rd regressors are
        equal and jointly that the coefficient on the 5th and 6th regressors
        are equal.

        >>> print results.f_test(B)
        <F contrast: F=9.740461873303655, p=0.00560528853174, df_denom=9, df_num=2>

        See also
        --------
        scikits.statsmodels.contrasts
        scikits.statsmodels.model.t_test

        """
        r_matrix = np.asarray(r_matrix)
        r_matrix = np.atleast_2d(r_matrix)

        if self.normalized_cov_params is None:
            raise ValueError, 'need covariance of parameters for computing F statistics'

        cparams = np.dot(r_matrix, self.params)

        q = r_matrix.shape[0]
        if invcov is None:
            invcov = np.linalg.inv(self.cov_params(r_matrix=r_matrix,
                scale=scale))
        F = np.add.reduce(np.dot(invcov, cparams) * cparams, 0) * \
                recipr((q * self.scale))
        return ContrastResults(F=F, df_denom=self.model.df_resid,
                    df_num=invcov.shape[0])

    def conf_int(self, alpha=.05, cols=None):
        """
        Returns the confidence interval of the fitted parameters.

        Parameters
        ----------
        alpha : float, optional
            The `alpha` level for the confidence interval.
            ie., The default `alpha` = .05 returns a 95% confidence interval.
        cols : array-like, optional
            `cols` specifies which confidence intervals to return

        Returns
        --------
        conf_int : array
            Each row contains [lower, upper] confidence interval

        Examples
        --------
        >>> import scikits.statsmodels as sm
        >>> data = sm.datasets.longley.Load()
        >>> data.exog = sm.add_constant(data.exog)
        >>> results = sm.OLS(data.endog, data.exog).fit()
        >>> results.conf_int()
        array([[ -1.77029035e+02,   2.07152780e+02],
        [ -1.11581102e-01,   3.99427438e-02],
        [ -3.12506664e+00,  -9.15392966e-01],
        [ -1.51794870e+00,  -5.48505034e-01],
        [ -5.62517214e-01,   4.60309003e-01],
        [  7.98787515e+02,   2.85951541e+03],
        [ -5.49652948e+06,  -1.46798779e+06]])

        >>> results.conf_int(cols=(1,2))
        array([[-0.1115811 ,  0.03994274],
        [-3.12506664, -0.91539297]])

        Notes
        -----
        The confidence interval is based on Student's t distribution for all
        models except RLM and GLM, which uses the standard normal distribution.

        """
        #TODO: simplify structure, DRY
        if self.__class__.__name__ in ['RLMResults','GLMResults']:
            dist = norm
        else:
            dist = t
        if cols is None and dist == t:
            lower = self.params - dist.ppf(1-alpha/2,self.model.df_resid) *\
                    self.bse
            upper = self.params + dist.ppf(1-alpha/2,self.model.df_resid) *\
                    self.bse
        elif cols is None and dist == norm:
            lower = self.params - dist.ppf(1-alpha/2)*self.bse
            upper = self.params + dist.ppf(1-alpha/2)*self.bse
        elif cols is not None and dist == t:
            cols = np.asarray(cols)
            lower = self.params[cols] - dist.ppf(1-\
                        alpha/2,self.model.df_resid) *self.bse[cols]
            upper = self.params[cols] + dist.ppf(1-\
                        alpha/2,self.model.df_resid) *self.bse[cols]
        elif cols is not None and dist == norm:
            cols = np.asarray(cols)
            lower = self.params[cols] - dist.ppf(1-alpha/2)*self.bse[cols]
            upper = self.params[cols] + dist.ppf(1-alpha/2)*self.bse[cols]
        return np.asarray(zip(lower,upper))



<|MERGE_RESOLUTION|>--- conflicted
+++ resolved
@@ -34,11 +34,6 @@
     _results = None
 
     def __init__(self, endog, exog=None):
-<<<<<<< HEAD
-        self.endog = np.asarray(endog)
-        self.exog = np.atleast_2d(np.asarray(exog)) # 2d so that pinv works for 1d
-        #if not hasattr(self, 'nobs'):
-=======
         endog = np.asarray(endog)
         endog = np.squeeze(endog) # for consistent outputs if endog is (n,1)
         exog = np.asarray(exog)
@@ -48,7 +43,6 @@
             raise ValueError, "endog and exog matrices are not aligned."
         self.endog = endog
         self.exog = exog
->>>>>>> 0c6ab234
         self.nobs = float(self.endog.shape[0])
 
     def fit(self):
