import numpy as np
<<<<<<< HEAD
from scipy.stats import norm as Gaussian
import norms
=======
from scipy.stats import norm
from numpy import median
>>>>>>> 20ec9015

def unsqueeze(data, axis, oldshape):
    """
    unsqueeze a collapsed array

    >>> from numpy import mean
    >>> from numpy.random import standard_normal
    >>> x = standard_normal((3,4,5))
    >>> m = mean(x, axis=1)
    >>> m.shape
    (3, 5)
    >>> m = unsqueeze(m, 1, x.shape)
    >>> m.shape
    (3, 1, 5)
    >>>
    """

    newshape = list(oldshape)
    newshape[axis] = 1
    return data.reshape(newshape)


def MAD(a, c=0.6745, axis=0):
    """
    Median Absolute Deviation along given axis of an array:

    median(abs(a - median(a))) / c

    """

    a = np.asarray(a, np.float64)
    d = np.median(a, axis=axis)
    d = unsqueeze(d, axis, a.shape)

    return np.median(np.fabs(a - d) / c, axis=axis)

class Huber(object):
    """
    Huber's proposal 2 for estimating scale.

    R Venables, B Ripley. \'Modern Applied Statistics in S\'
    Springer, New York, 2002.
    """

    def __init__(self, c=1.5, tol=1.0e-06, niter=30, norm=None):
        """
        Instance of Huber's proposal 2 for estimating
        (location, scale) jointly.

        Inputs:
        -------
        c : float
            Threshold used in threshold for chi=psi**2
        tol : float
            Tolerance for convergence
        niter : int
            Maximum number of iterations
        norm : ``norms.RobustNorm``
            A robust norm used in M estimator of location. If None,
            the location estimator defaults to a one-step
            fixed point version of the M-estimator using norms.HuberT
        """
        self.c = c
        self.niter = niter
        self.tol = tol
        self.norm = norm
        tmp = 2 * Gaussian.cdf(c) - 1
        self.gamma = tmp + c**2 * (1 - tmp) - 2 * c * Gaussian.pdf(c)


    def __call__(self, a, mu=None, scale=None, axis=0):
        """
        Compute Huber\'s proposal 2 estimate of scale, using an optional
        initial value of scale and an optional estimate of mu. If mu
        is supplied, it is not reestimated.

        Given a one-dimensional array a,
        this function minimises the quantity

        sum(psi((a[i]-mu)/scale)**2)

        as a function of (mu, scale), where

        psi(x) = np.clip(x, -self.c, self.c)

        """
        a = np.asarray(a)
        if mu is None:
            n = a.shape[0] - 1
            mu = np.median(a, axis=axis)
            est_mu = True
        else:
            n = a.shape[0]
            mu = mu
            est_mu = False

        if scale is None:
            scale = MAD(a, axis=axis)
        else:
            scale = scale

        scale = unsqueeze(scale, axis, a.shape)
        mu = unsqueeze(mu, axis, a.shape)

        return self._estimate_both(a, scale, mu, axis, est_mu, n)

    def _estimate_both(self, a, scale, mu, axis, est_mu, n):
        """
        Estimate scale and location simultaneously with the following
        pseudo_loop:

        while not_converged:
            mu, scale = estimate_location(a, scale, mu), estimate_scale(a, scale, mu)

        where estimate_location is an M-estimator and estimate_scale implements
        the check used in Section 5.5 of Venables & Ripley

        """

        # local shorthands
        sqrt = np.sqrt
        le = np.less_equal
        fabs = np.fabs

        for _ in range(self.niter):

            # Estimate the mean along a given axis

            if est_mu:
                if self.norm is None:
                    # This is a one-step fixed-point estimator
                    # if self.norm == norms.HuberT
                    # It should be faster than using norms.HuberT
                    nmu = np.clip(a, mu-self.c*scale, mu+self.c*scale).sum(axis) / a.shape[axis]
                else:
                    nmu = norms.estimate_location(a, scale, self.norm, axis, mu, self.niter, self.tol)
            else:
                # Effectively, do nothing
                nmu = mu.squeeze()
            nmu = unsqueeze(nmu, axis, a.shape)

            subset = le(fabs((a - mu)/scale), self.c)
            card = subset.sum(axis)

            nscale = sqrt(np.sum(subset * (a - nmu)**2, axis) / (n * self.gamma - (a.shape[axis] - card) * self.c**2))
            nscale = unsqueeze(nscale, axis, a.shape)

            test1 = np.alltrue(le(fabs(scale - nscale), nscale * self.tol))
            print fabs(scale/nscale - 1.).max()
            test2 = np.alltrue(le(fabs(mu - nmu), nscale * self.tol))
            if not (test1 and test2):
                mu = nmu; scale = nscale
            else:
                return nmu.squeeze(), nscale.squeeze()
        raise ValueError('joint estimation of location and scale failed to converge in %d iterations' % self.niter)

huber = Huber()<|MERGE_RESOLUTION|>--- conflicted
+++ resolved
@@ -1,11 +1,7 @@
 import numpy as np
-<<<<<<< HEAD
 from scipy.stats import norm as Gaussian
 import norms
-=======
-from scipy.stats import norm
-from numpy import median
->>>>>>> 20ec9015
+
 
 def unsqueeze(data, axis, oldshape):
     """
